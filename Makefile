PYTHON ?= python3
CONFIG ?= configs/experiment.yaml

.PHONY: setup train evaluate reproduce lint tests

setup:
	$(PYTHON) -m pip install -r requirements.txt

train:
	 scripts/run_train.sh $(CONFIG)

evaluate:
<<<<<<< HEAD
        @if [ -z "$(CHECKPOINT)" ]; then \
                echo "CHECKPOINT path required, e.g. make evaluate CHECKPOINT=outputs/checkpoints/checkpoint_150000.pt"; \
                exit 1; \
        fi
        scripts/run_eval.sh $(CONFIG) eval.report.checkpoint_path=$(CHECKPOINT)
=======
	@if [ -z "$(CHECKPOINT)" ]; then \
		echo "CHECKPOINT path required, e.g. make evaluate CHECKPOINT=outputs/checkpoints/checkpoint_150000.pt"; \
		exit 1; \
	fi
	scripts/run_eval.sh $(CONFIG) eval.report.checkpoint_path=$(CHECKPOINT)
>>>>>>> 112da96e

reproduce:
        scripts/make_reproduce.sh

lint:
        $(PYTHON) -m ruff check src

tests:
        $(PYTHON) -m pytest<|MERGE_RESOLUTION|>--- conflicted
+++ resolved
@@ -1,34 +1,23 @@
 PYTHON ?= python3
 CONFIG ?= configs/experiment.yaml
 
-.PHONY: setup train evaluate reproduce lint tests
+.PHONY: setup train evaluate reproduce lint
 
 setup:
 	$(PYTHON) -m pip install -r requirements.txt
 
 train:
-	 scripts/run_train.sh $(CONFIG)
+	scripts/run_train.sh $(CONFIG)
 
 evaluate:
-<<<<<<< HEAD
-        @if [ -z "$(CHECKPOINT)" ]; then \
-                echo "CHECKPOINT path required, e.g. make evaluate CHECKPOINT=outputs/checkpoints/checkpoint_150000.pt"; \
-                exit 1; \
-        fi
-        scripts/run_eval.sh $(CONFIG) eval.report.checkpoint_path=$(CHECKPOINT)
-=======
 	@if [ -z "$(CHECKPOINT)" ]; then \
 		echo "CHECKPOINT path required, e.g. make evaluate CHECKPOINT=outputs/checkpoints/checkpoint_150000.pt"; \
 		exit 1; \
 	fi
 	scripts/run_eval.sh $(CONFIG) eval.report.checkpoint_path=$(CHECKPOINT)
->>>>>>> 112da96e
 
 reproduce:
-        scripts/make_reproduce.sh
+	SEED=0 $(PYTHON) -m hirm_experiment.cli.evaluate --config-path configs --config-name reproduce
 
 lint:
-        $(PYTHON) -m ruff check src
-
-tests:
-        $(PYTHON) -m pytest+	$(PYTHON) -m ruff check src