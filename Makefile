SHELL := /bin/bash
.SHELLFLAGS := -eu -o pipefail -c
PYTHON ?= python3
CONFIG ?= configs/experiment.yaml
<<<<<<< HEAD
DRY ?= 0
SMOKE ?= 0
.PHONY: setup train evaluate reproduce lint tests smoke phase2 report report-lite phase2_scorecard paper
=======
.PHONY: setup train evaluate reproduce lint tests smoke phase2 report report-lite report-paper phase2_scorecard
>>>>>>> 016ba390
setup:
	$(PYTHON) -m pip install -r requirements.txt
train:
	scripts/run_train.sh $(CONFIG)
evaluate:
	@if [ -z "$(CHECKPOINT)" ]; then \
		echo "CHECKPOINT path required, e.g. make evaluate CHECKPOINT=outputs/checkpoints/checkpoint_150000.pt"; \
		exit 1; \
	fi
	scripts/run_eval.sh $(CONFIG) eval.report.checkpoint_path=$(CHECKPOINT)
reproduce:
	scripts/make_reproduce.sh
lint:
	$(PYTHON) -m ruff check src
tests:
	$(PYTHON) -m pytest
data:
	$(PYTHON) scripts/prepare_data.py
smoke:
	@set -euo pipefail; \
	python3 -m src.train --config-name=train/smoke; \
	LAST_RUN=$$(ls -td runs/*/ 2>/dev/null | head -1); \
	if [ -z "$$LAST_RUN" ]; then echo "No run directories found" >&2; exit 1; fi; \
	CHECKPOINT=$$(python3 scripts/find_latest_checkpoint.py "$$LAST_RUN"); \
	python3 -m src.eval --config-name=eval/smoke eval.report.checkpoint_path=$$CHECKPOINT
paper:
	scripts/run_of_record.sh
phase2:
	@echo "See experiments/phase2_plan.md for details."
.PHONY: report
report:
	PYTHONPATH=. $(PYTHON) scripts/aggregate.py --config configs/report/default.yaml

report-lite:
	PYTHONPATH=. $(PYTHON) scripts/aggregate.py --config configs/report/default.yaml --lite

report-paper:
	PYTHONPATH=. $(PYTHON) scripts/aggregate.py --config configs/report/paper.yaml

.PHONY: report-paper
report-paper:
	$(PYTHON) scripts/report/generate_report.py --config configs/report/default.yaml $(ARGS)

.PHONY: phase2_scorecard
phase2_scorecard:
	@echo "[DEPRECATED] 'make phase2_scorecard' now forwards to 'make report'." >&2
	$(PYTHON) scripts/aggregate.py --config configs/report/default.yaml

paper:
	@set -euo pipefail; \
	CMD="scripts/run_of_record.sh"; \
	if [ "$(SMOKE)" = "1" ]; then CMD="$$CMD --smoke"; fi; \
	if [ "$(DRY)" = "1" ]; then CMD="$$CMD --dry-run"; fi; \
	echo "$$CMD"; \
	$$CMD<|MERGE_RESOLUTION|>--- conflicted
+++ resolved
@@ -2,13 +2,7 @@
 .SHELLFLAGS := -eu -o pipefail -c
 PYTHON ?= python3
 CONFIG ?= configs/experiment.yaml
-<<<<<<< HEAD
-DRY ?= 0
-SMOKE ?= 0
-.PHONY: setup train evaluate reproduce lint tests smoke phase2 report report-lite phase2_scorecard paper
-=======
 .PHONY: setup train evaluate reproduce lint tests smoke phase2 report report-lite report-paper phase2_scorecard
->>>>>>> 016ba390
 setup:
 	$(PYTHON) -m pip install -r requirements.txt
 train:
