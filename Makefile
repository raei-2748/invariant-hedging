SHELL := /bin/bash
.SHELLFLAGS := -eu -o pipefail -c
PYTHON ?= python3
CONFIG ?= configs/experiment.yaml
DRY ?= 0
SMOKE ?= 0
DATA_ROOT ?= data
.PHONY: setup train evaluate reproduce lint tests smoke phase2 report report-lite phase2_scorecard paper
.PHONY: setup train evaluate reproduce lint tests smoke phase2 report report-lite report-paper phase2_scorecard
.PHONY: ci-smoke ci-unit ci-train-lite ci-report-lite
setup:
	$(PYTHON) -m pip install -r requirements.txt
train:
	scripts/run_train.sh $(CONFIG)
evaluate:
	@if [ -z "$(CHECKPOINT)" ]; then \
		echo "CHECKPOINT path required, e.g. make evaluate CHECKPOINT=outputs/checkpoints/checkpoint_150000.pt"; \
		exit 1; \
	fi
	scripts/run_eval.sh $(CONFIG) eval.report.checkpoint_path=$(CHECKPOINT)
reproduce:
	scripts/make_reproduce.sh
lint:
	$(PYTHON) -m ruff check src
tests:
	$(PYTHON) -m pytest
<<<<<<< HEAD
.PHONY: data data-mini
=======

ci-unit:
	python -m pip install -e .[dev]
	pytest -q tests/smoke tests/unit

ci-train-lite:
	python -m src.train \
	  training.max_steps=150 \
	  data.loader=smoke \
	  logging.wandb.enabled=false \
	  outputs.dir="runs/ci_smoke"

ci-report-lite:
	python -m src.report.lite --runs "runs/ci_smoke" --no_figures

ci-smoke: ci-unit ci-train-lite ci-report-lite
>>>>>>> 6857f6d3
data:
	DATA_DIR=$(DATA_ROOT) tools/fetch_data.sh
	DATA_DIR=$(DATA_ROOT) $(PYTHON) tools/make_data_snapshot.py --mode both

data-mini:
	DATA_DIR=$(DATA_ROOT) tools/fetch_data.sh
	DATA_DIR=$(DATA_ROOT) $(PYTHON) tools/make_data_snapshot.py --mode mini

smoke:
	@set -euo pipefail; \
	python3 -m src.train --config-name=train/smoke; \
	LAST_RUN=$$(ls -td runs/*/ 2>/dev/null | head -1); \
	if [ -z "$$LAST_RUN" ]; then echo "No run directories found" >&2; exit 1; fi; \
	CHECKPOINT=$$(python3 scripts/find_latest_checkpoint.py "$$LAST_RUN"); \
	python3 -m src.eval --config-name=eval/smoke eval.report.checkpoint_path=$$CHECKPOINT
paper:
	scripts/run_of_record.sh
phase2:
	@echo "See experiments/phase2_plan.md for details."
.PHONY: report
report:
	PYTHONPATH=. $(PYTHON) scripts/aggregate.py --config configs/report/default.yaml

report-lite:
	PYTHONPATH=. $(PYTHON) scripts/aggregate.py --config configs/report/default.yaml --lite

report-paper:
	PYTHONPATH=. $(PYTHON) scripts/aggregate.py --config configs/report/paper.yaml

.PHONY: report-paper
report-paper:
	$(PYTHON) scripts/report/generate_report.py --config configs/report/default.yaml $(ARGS)

.PHONY: phase2_scorecard
phase2_scorecard:
	@echo "[DEPRECATED] 'make phase2_scorecard' now forwards to 'make report'." >&2
	$(PYTHON) scripts/aggregate.py --config configs/report/default.yaml

paper:
	@set -euo pipefail; \
	CMD="scripts/run_of_record.sh"; \
	if [ "$(SMOKE)" = "1" ]; then CMD="$$CMD --smoke"; fi; \
	if [ "$(DRY)" = "1" ]; then CMD="$$CMD --dry-run"; fi; \
	echo "$$CMD"; \
	$$CMD<|MERGE_RESOLUTION|>--- conflicted
+++ resolved
@@ -24,9 +24,7 @@
 	$(PYTHON) -m ruff check src
 tests:
 	$(PYTHON) -m pytest
-<<<<<<< HEAD
 .PHONY: data data-mini
-=======
 
 ci-unit:
 	python -m pip install -e .[dev]
@@ -43,7 +41,6 @@
 	python -m src.report.lite --runs "runs/ci_smoke" --no_figures
 
 ci-smoke: ci-unit ci-train-lite ci-report-lite
->>>>>>> 6857f6d3
 data:
 	DATA_DIR=$(DATA_ROOT) tools/fetch_data.sh
 	DATA_DIR=$(DATA_ROOT) $(PYTHON) tools/make_data_snapshot.py --mode both
