SHELL := /bin/bash
.SHELLFLAGS := -eu -o pipefail -c
PYTHON ?= python3
CONFIG ?= configs/experiment.yaml
<<<<<<< HEAD
.PHONY: setup train evaluate reproduce lint tests smoke phase2 report report-lite phase2_scorecard data paper report-paper
=======
.PHONY: setup train evaluate reproduce lint tests smoke phase2 report report-lite report-paper phase2_scorecard
>>>>>>> d2e59645
setup:
	$(PYTHON) -m pip install -r requirements.txt
train:
	scripts/run_train.sh $(CONFIG)
evaluate:
	@if [ -z "$(CHECKPOINT)" ]; then \
		echo "CHECKPOINT path required, e.g. make evaluate CHECKPOINT=outputs/checkpoints/checkpoint_150000.pt"; \
		exit 1; \
	fi
	scripts/run_eval.sh $(CONFIG) eval.report.checkpoint_path=$(CHECKPOINT)
reproduce:
	scripts/make_reproduce.sh
lint:
	$(PYTHON) -m ruff check src
tests:
	$(PYTHON) -m pytest
data:
	$(PYTHON) scripts/prepare_data.py
smoke:
	@set -euo pipefail; \
	python3 -m src.train --config-name=train/smoke; \
	LAST_RUN=$$(ls -td runs/*/ 2>/dev/null | head -1); \
	if [ -z "$$LAST_RUN" ]; then echo "No run directories found" >&2; exit 1; fi; \
	CHECKPOINT=$$(python3 scripts/find_latest_checkpoint.py "$$LAST_RUN"); \
	python3 -m src.eval --config-name=eval/smoke eval.report.checkpoint_path=$$CHECKPOINT
paper:
	scripts/run_of_record.sh
phase2:
	@echo "See experiments/phase2_plan.md for details."
.PHONY: report
report:
	PYTHONPATH=. $(PYTHON) scripts/aggregate.py --config configs/report/default.yaml

report-lite:
	PYTHONPATH=. $(PYTHON) scripts/aggregate.py --config configs/report/default.yaml --lite

report-paper:
	PYTHONPATH=. $(PYTHON) scripts/aggregate.py --config configs/report/paper.yaml

.PHONY: report-paper
report-paper:
	$(PYTHON) scripts/report/generate_report.py --config configs/report/default.yaml $(ARGS)

.PHONY: phase2_scorecard
phase2_scorecard:
	@echo "[DEPRECATED] 'make phase2_scorecard' now forwards to 'make report'." >&2
	$(PYTHON) scripts/aggregate.py --config configs/report/default.yaml<|MERGE_RESOLUTION|>--- conflicted
+++ resolved
@@ -2,11 +2,7 @@
 .SHELLFLAGS := -eu -o pipefail -c
 PYTHON ?= python3
 CONFIG ?= configs/experiment.yaml
-<<<<<<< HEAD
-.PHONY: setup train evaluate reproduce lint tests smoke phase2 report report-lite phase2_scorecard data paper report-paper
-=======
 .PHONY: setup train evaluate reproduce lint tests smoke phase2 report report-lite report-paper phase2_scorecard
->>>>>>> d2e59645
 setup:
 	$(PYTHON) -m pip install -r requirements.txt
 train:
