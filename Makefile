PYTHON ?= python3
CONFIG ?= configs/experiment.yaml

.PHONY: setup train evaluate reproduce lint tests

setup:
	$(PYTHON) -m pip install -r requirements.txt

train:
<<<<<<< HEAD
        scripts/run_train.sh $(CONFIG)
=======
	 scripts/run_train.sh $(CONFIG)
>>>>>>> c8591fcc

evaluate:
        @if [ -z "$(CHECKPOINT)" ]; then \
                echo "CHECKPOINT path required, e.g. make evaluate CHECKPOINT=outputs/checkpoints/checkpoint_150000.pt"; \
                exit 1; \
        fi
        scripts/run_eval.sh $(CONFIG) eval.report.checkpoint_path=$(CHECKPOINT)

reproduce:
        scripts/make_reproduce.sh

lint:
        $(PYTHON) -m ruff check src

tests:
        $(PYTHON) -m pytest<|MERGE_RESOLUTION|>--- conflicted
+++ resolved
@@ -7,11 +7,7 @@
 	$(PYTHON) -m pip install -r requirements.txt
 
 train:
-<<<<<<< HEAD
-        scripts/run_train.sh $(CONFIG)
-=======
 	 scripts/run_train.sh $(CONFIG)
->>>>>>> c8591fcc
 
 evaluate:
         @if [ -z "$(CHECKPOINT)" ]; then \
