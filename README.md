# HIRM

[![CI](https://github.com/raei-2748/invariant-hedging/actions/workflows/ci.yml/badge.svg)](https://github.com/raei-2748/invariant-hedging/actions/workflows/ci.yml)
[![Python 3.10–3.11](https://img.shields.io/badge/python-3.10--3.11-blue.svg)](https://www.python.org)
[![License: MIT](https://img.shields.io/badge/license-MIT-green.svg)](LICENSE)
[![Paper reproduction guide](https://img.shields.io/badge/reproduce-paper-blue.svg)](REPRODUCE.md)

HIRM (Hedging with IRM) is a research codebase for reproducing the paper results on
robust hedging under regime shifts. This repository now defaults to the
**paper reproduction workflow**: acquiring the SPY dataset snapshot, running the
compact training/evaluation pipeline, and generating the camera-ready tables and
figures.

For a full walkthrough of every command, expected artefacts, and provenance
requirements see [REPRODUCE.md](REPRODUCE.md).

## Quickstart

1. **Install dependencies**
   ```bash
   python -m pip install -r requirements.txt
   ```
2. **Stage the SPY dataset snapshot**
   ```bash
   make data
   ```
3. **Preview the end-to-end workflow** (prints the commands that will run)
   ```bash
   scripts/run_of_record.sh --dry-run
   ```
4. **Train + evaluate the paper configuration on CPU**
   ```bash
   make paper
   ```
<<<<<<< HEAD
5. **Build publication tables/figures from the paper run**
   ```bash
   make report-paper
   ```
6. *(Optional)* **Rebuild the full report assets for multi-seed runs**
   ```bash
   make report
=======
   Each run mirrors metrics locally under `runs/<timestamp>/` and, if W&B is available, logs to the `invariant-hedging` project.

## Roadmap

<a id="phase-1-erm"></a>
### Phase 1 — ERM Baseline (Complete)
See [`experiments/phase1_summary.md`](experiments/phase1_summary.md) for the ERM-v1 baseline protocol and artifacts.

<a id="phase-2-headirm"></a>
### Phase 2 — Head-Only IRM + Diagnostics (Current)
See [`experiments/phase2_plan.md`](experiments/phase2_plan.md) for objectives, sweeps, and metrics.

## Repository layout

```
configs/               Hydra configs for data, environments, models, training and evaluation
src/
  data/                Synthetic generators, real-data anchor, feature engineering
  markets/             Black–Scholes pricing and execution cost models
  envs/                Daily rebalancing single-asset environment
  objectives/          CVaR estimator, entropic risk and regularisation penalties
  models/              Policy networks and representation heads
  utils/               Logging, checkpoints, determinism helpers, statistics
  train.py             Three-phase training loop (ERM → IRM ramp → full horizon)
  eval.py              Crisis evaluation with CVaR-95 table and QQ plots
scripts/               Convenience wrappers (`run_train.sh`, `run_eval.sh`, `make_reproduce.sh`)
tests/                 Unit tests for pricing, CVaR, costs and seeding
notebooks/             Diagnostics (e.g. `phi_invariance.ipynb`)
```

## Logging and outputs

Every run (train or eval) writes to `runs/<timestamp>/` with the following structure:

- `config.yaml`: resolved Hydra configuration
- `metrics.jsonl`: stepwise metrics
- `final_metrics.json`: summary metrics
- `checkpoints/`: top-k checkpoints selected by validation CVaR-95
- `artifacts/`: crisis tables, QQ plots and any additional evaluation artefacts
- `metadata.json`: git commit hash, platform fingerprint, Python and PyTorch versions

If W&B credentials are available the same metrics are mirrored to the `invariant-hedging` project; offline mode is supported via `WANDB_MODE=offline`.

### PR-05 Reporting

The reporting pipeline aggregates cross-seed diagnostics, emits publication-ready tables/figures, and captures provenance in [`outputs/report_assets/`](outputs/report_assets/). Use the convenience targets:

```bash
make report          # full 30-seed aggregation with 3D I–R–E assets
make report-lite     # ≤5 seeds, skips heavy plots for CI runs
```

Both targets resolve [`configs/report/default.yaml`](configs/report/default.yaml). Adjust metric blocks, QQ options, and the 3D toggle there. Set `generate_3d: false` or pass `--skip-3d` via `scripts/aggregate.py` to disable the I–R–E projection entirely. Outputs include LaTeX tables, CSV mirrors, heatmaps, QQ plots, seed distributions, efficiency frontiers, and (optionally) interactive + static I–R–E visualisations.

For paper-aligned artefacts use the combined generator:

```bash
make report-paper                   # full pipeline
make report-paper ARGS="--smoke"     # lightweight placeholders for CI checks
```

`report-paper` writes to [`outputs/report_paper/`](outputs/report_paper/) with a stable layout:

| Directory | Contents |
| --- | --- |
| `figures/` | Penalty sweeps, head-vs-feature ablations, I–R–E diagnostics, capital frontiers, and fallbacks in smoke mode. |
| `tables/` | LaTeX + CSV scorecards (invariance/robustness/efficiency blocks) and per-seed exports. |
| `manifests/` | `paper_manifest.json` capturing the git commit, config hash, generated assets, and `final_metrics.json` validation results. |

Smoke mode keeps schema validation strict but replaces missing assets with clearly labelled placeholders so the publication layout can be exercised without the full 30-seed corpus.

## Testing

Unit tests cover pricing Greeks, CVaR estimation, cost kernels and deterministic seeding. Run them with:

```bash
make tests
```

## Diagnostics (PR-04): Invariance–Robustness–Efficiency

The diagnostics stack exports per-seed scorecards that align with the paper’s
I–R–E geometry. After evaluation each enabled run writes a tidy CSV and a JSON
manifest under `runs/<timestamp>/` (or a custom directory configured via
`diagnostics.outputs.dir`). CSV rows contain one entry per environment plus an
`__overall__` aggregate with the following columns:

| Column | Description |
| --- | --- |
| `seed, git_hash, exp_id` | Run provenance and experiment identifiers. |
| `split_name, regime_tag, env_id, is_eval_split` | Split metadata and environment labels. |
| `n_obs` | Number of observations used for the diagnostic probe. |
| `C1_global_stability` | Normalised risk dispersion across environments (1 = stable). |
| `C2_mechanistic_stability` | Cosine-alignment of head gradients across environments. |
| `C3_structural_stability` | Representation similarity across environments. |
| `ISI` | Weighted combination of C1/C2/C3 clipped to `[0, 1]`. |
| `IG` | Invariance gap (dispersion of realised outcomes). |
| `WG_risk`, `VR_risk` | Worst-group risk and variance across environments. |
| `ER_mean_pnl`, `TR_turnover` | Efficiency metrics: mean PnL and turnover. |

The manifest (`diagnostics_manifest.json`) records the seed, git hash,
config hash, instrument, metric basis, ISI weights, units, and creation
timestamp for reproducibility.

### Running the diagnostics probe

1. Enable diagnostics in the Hydra config (see `configs/diagnostics/default.yaml`):

   ```yaml
   defaults:
     - diagnostics: default
>>>>>>> d2e59645
   ```

The commands above execute in minutes on a single CPU-only workstation; see the
[reproduction playbook](REPRODUCE.md) for the precise runtime profile and
hardware that were used for the reference paper snapshot.

## Data acquisition summary

The experiments rely on SPY option market snapshots bucketed into volatility
regimes. A 5,000-row smoke subset is included as `data/spy_sample.csv` to enable
local testing and CI. Running `make data` copies this file into
`outputs/paper_data/` so the paper configs can locate it without mutating the
raw download.

For the full paper reproduction you must supply the institutional SPY dataset
cited in the paper (2017–2022 daily close-to-close options). Place the CSV (or
parquet) export in `data/` and update `configs/data/real_spy.yaml` with the
filename if it differs from the default. Provenance expectations are documented
in [REPRODUCE.md](REPRODUCE.md#provenance-and-artifact-tracking).

## Paper pipelines

### `make paper`
Runs `scripts/run_of_record.sh`, which trains the compact IRM head model on the
paper configuration (`configs/train/paper.yaml`) and evaluates the resulting
checkpoint with the matching evaluation profile (`configs/eval/paper.yaml`).
Outputs are written to `runs/paper/` (training) and `runs/paper_eval/`
(evaluation), including `final_metrics.json`, per-environment diagnostics, and
Hydra config mirrors.

### `make report`
Generates the full multi-seed aggregation described in the paper using
`configs/report/default.yaml`. This target expects 30-seed runs under `runs/*`
(as produced by the large-scale sweeps) and renders the complete scorecard,
heatmaps, QQ plots, and optional I–R–E 3D projections into
`outputs/report_assets/`. The command is heavier and is not required for the
single-seed smoke reproduction.

### `make report-paper`
Aggregates the latest paper run into camera-ready assets using
`configs/report/paper.yaml`. The output directory `outputs/report_paper/`
contains the scorecard CSV/LaTeX tables, heatmaps, and provenance manifest for
inclusion in the paper appendix.

## Troubleshooting

| Symptom | Likely cause | Fix |
| --- | --- | --- |
| `Missing data/spy_sample.csv` | Dataset not staged | Download or symlink the SPY snapshot into `data/` and re-run `make data`. |
| `Could not locate the latest training run` | `make paper` was interrupted before finishing | Remove partial directories under `runs/paper/` and re-run `make paper`. |
| `No checkpoints saved in run directory` | Training failed before writing `checkpoints/` | Check `runs/paper/*/metrics.jsonl` for stack traces and re-run after addressing the error. |
| `aggregate.py` exits with "No seed files" | Evaluation artefacts missing | Ensure `make paper` completed successfully and `runs/paper_eval/` contains `diagnostics_seed_*.csv`. |

If an issue persists, capture the failing command output and open a discussion
in the repository.

## FAQ

**Is the repository open source?**  Yes. The code is released under the MIT
License, allowing research and commercial use with attribution. See
[LICENSE](LICENSE) for the exact terms.

**What if I get a `ValueError` about CSV columns when running `make report`?**
This indicates a malformed or truncated diagnostics CSV—usually because the
underlying dataset export was interrupted. Re-run `make paper` (or the
multi-seed sweep) after verifying that your SPY dataset is complete and matches
the schema defined in `configs/data/real_spy.yaml`.

**Can I redistribute the SPY dataset?**  No. The SPY market data is licensed
from a commercial provider and cannot be redistributed. The repository only
ships the 5,000-row smoke subset for testing; you must obtain the full dataset
under your own agreement.

## Additional references

- [REPRODUCE.md](REPRODUCE.md): command-by-command reproduction checklist with
  runtime, hardware, and provenance notes.
- [`experiments/`](experiments/): original research plans, baselines, and phase
  summaries for historical context.
- [`scripts/run_of_record.sh`](scripts/run_of_record.sh): orchestration script
  used by `make paper`.<|MERGE_RESOLUTION|>--- conflicted
+++ resolved
@@ -32,15 +32,6 @@
    ```bash
    make paper
    ```
-<<<<<<< HEAD
-5. **Build publication tables/figures from the paper run**
-   ```bash
-   make report-paper
-   ```
-6. *(Optional)* **Rebuild the full report assets for multi-seed runs**
-   ```bash
-   make report
-=======
    Each run mirrors metrics locally under `runs/<timestamp>/` and, if W&B is available, logs to the `invariant-hedging` project.
 
 ## Roadmap
@@ -152,7 +143,6 @@
    ```yaml
    defaults:
      - diagnostics: default
->>>>>>> d2e59645
    ```
 
 The commands above execute in minutes on a single CPU-only workstation; see the
