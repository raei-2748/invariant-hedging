--- conflicted
+++ resolved
@@ -32,103 +32,6 @@
    ```bash
    make paper
    ```
-<<<<<<< HEAD
-   Each run mirrors metrics locally under `runs/<timestamp>/`. Enable remote logging with `logger.use_wandb=true` (defaults to
-   `false`) to stream metrics to the `invariant-hedging` project when credentials are available.
-
-## Roadmap
-
-<a id="phase-1-erm"></a>
-### Phase 1 — ERM Baseline (Complete)
-See [`experiments/phase1_summary.md`](experiments/phase1_summary.md) for the ERM-v1 baseline protocol and artifacts.
-
-<a id="phase-2-headirm"></a>
-### Phase 2 — Head-Only IRM + Diagnostics (Current)
-See [`experiments/phase2_plan.md`](experiments/phase2_plan.md) for objectives, sweeps, and metrics.
-
-## Repository layout
-
-```
-configs/               Hydra configs for data, environments, models, training and evaluation
-src/
-  data/                Synthetic generators, real-data anchor, feature engineering
-  markets/             Black–Scholes pricing and execution cost models
-  envs/                Daily rebalancing single-asset environment
-  objectives/          CVaR estimator, entropic risk and regularisation penalties
-  models/              Policy networks and representation heads
-  utils/               Logging, checkpoints, determinism helpers, statistics
-  train.py             Three-phase training loop (ERM → IRM ramp → full horizon)
-  eval.py              Crisis evaluation with CVaR-95 table and QQ plots
-scripts/               Convenience wrappers (`run_train.sh`, `run_eval.sh`, `make_reproduce.sh`)
-tests/                 Unit tests for pricing, CVaR, costs and seeding
-notebooks/             Diagnostics (e.g. `phi_invariance.ipynb`)
-```
-
-## Logging and outputs
-
-Every run (train or eval) writes to `runs/<timestamp>/` with the following structure:
-
-- `config.yaml`: resolved Hydra configuration
-- `metrics.jsonl`: stepwise metrics
-- `final_metrics.json`: summary metrics
-- `checkpoints/`: top-k checkpoints selected by validation CVaR-95
-- `artifacts/`: crisis tables, QQ plots and any additional evaluation artefacts
-- `metadata.json`: git commit hash, platform fingerprint, Python and PyTorch versions
-
-Set `logger.use_wandb=false` (the default) to keep runs completely local while still writing identical `final_metrics.json`, `metadata.json`, and artefacts under `runs/<timestamp>/`. Use `logger.use_wandb=true` to stream to W&B alongside the local mirror.
-
-### PR-05 Reporting
-
-The reporting pipeline aggregates cross-seed diagnostics, emits publication-ready tables/figures, and captures provenance in [`outputs/report_assets/`](outputs/report_assets/). Use the convenience targets:
-
-```bash
-make report          # full 30-seed aggregation with 3D I–R–E assets
-make report-lite     # ≤5 seeds, skips heavy plots for CI runs
-```
-
-Both targets resolve [`configs/report/default.yaml`](configs/report/default.yaml). Adjust metric blocks, QQ options, and the 3D toggle there. Set `generate_3d: false` or pass `--skip-3d` via `scripts/aggregate.py` to disable the I–R–E projection entirely. Outputs include LaTeX tables, CSV mirrors, heatmaps, QQ plots, seed distributions, efficiency frontiers, and (optionally) interactive + static I–R–E visualisations.
-
-## Testing
-
-Unit tests cover pricing Greeks, CVaR estimation, cost kernels and deterministic seeding. Run them with:
-
-```bash
-make tests
-```
-
-## Diagnostics (PR-04): Invariance–Robustness–Efficiency
-
-The diagnostics stack exports per-seed scorecards that align with the paper’s
-I–R–E geometry. After evaluation each enabled run writes a tidy CSV and a JSON
-manifest under `runs/<timestamp>/` (or a custom directory configured via
-`diagnostics.outputs.dir`). CSV rows contain one entry per environment plus an
-`__overall__` aggregate with the following columns:
-
-| Column | Description |
-| --- | --- |
-| `seed, git_hash, exp_id` | Run provenance and experiment identifiers. |
-| `split_name, regime_tag, env_id, is_eval_split` | Split metadata and environment labels. |
-| `n_obs` | Number of observations used for the diagnostic probe. |
-| `C1_global_stability` | Normalised risk dispersion across environments (1 = stable). |
-| `C2_mechanistic_stability` | Cosine-alignment of head gradients across environments. |
-| `C3_structural_stability` | Representation similarity across environments. |
-| `ISI` | Weighted combination of C1/C2/C3 clipped to `[0, 1]`. |
-| `IG` | Invariance gap (dispersion of realised outcomes). |
-| `WG_risk`, `VR_risk` | Worst-group risk and variance across environments. |
-| `ER_mean_pnl`, `TR_turnover` | Efficiency metrics: mean PnL and turnover. |
-
-The manifest (`diagnostics_manifest.json`) records the seed, git hash,
-config hash, instrument, metric basis, ISI weights, units, and creation
-timestamp for reproducibility.
-
-### Running the diagnostics probe
-
-1. Enable diagnostics in the Hydra config (see `configs/diagnostics/default.yaml`):
-
-   ```yaml
-   defaults:
-     - diagnostics: default
-=======
 5. **Build publication tables/figures from the paper run**
    ```bash
    make report-paper
@@ -136,7 +39,6 @@
 6. *(Optional)* **Rebuild the full report assets for multi-seed runs**
    ```bash
    make report
->>>>>>> 016ba390
    ```
 
 The commands above execute in minutes on a single CPU-only workstation; see the
