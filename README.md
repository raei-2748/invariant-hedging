--- conflicted
+++ resolved
@@ -32,7 +32,6 @@
    ```bash
    make paper
    ```
-<<<<<<< HEAD
    Each run mirrors metrics locally under `runs/<timestamp>/`. Enable remote logging with `logger.use_wandb=true` (defaults to
    `false`) to stream metrics to the `invariant-hedging` project when credentials are available.
 
@@ -128,7 +127,6 @@
    ```yaml
    defaults:
      - diagnostics: default
-=======
 5. **Build publication tables/figures from the paper run**
    ```bash
    make report-paper
@@ -136,7 +134,6 @@
 6. *(Optional)* **Rebuild the full report assets for multi-seed runs**
    ```bash
    make report
->>>>>>> 344007df
    ```
 
 2. Provide diagnostic batches (held-out from training) via
