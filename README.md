# HIRM
[![CI](https://github.com/raei-2748/invariant-hedging/actions/workflows/ci.yml/badge.svg)](https://github.com/raei-2748/invariant-hedging/actions/workflows/ci.yml) [![Python 3.10–3.11](https://img.shields.io/badge/python-3.10--3.11-blue.svg)](https://www.python.org) [![License: MIT](https://img.shields.io/badge/license-MIT-green.svg)](LICENSE)
This research introduce **HIRM** (Hedging with IRM), a research framework for robust hedging, designed to test whether Invariant Risk Minimization improves tail-risk performance compared to standard deep hedging approaches.

**Research question:** Does adding Invariant Risk Minimization (IRM) to a deep hedging framework improve robustness against regime shifts (such as crisis periods like Volmageddon), compared to a standard deep hedger without IRM or trained on alternative regularizations?

<<<<<<< HEAD
## Contents

- [Quick start](#quick-start)
- [Experiments](#phase-1-results) → [Phase 1](#phase-1-results) | [Phase 2 — Head-Only IRM + Diagnostics (Current)](#-phase-2--head-only-irm--diagnostics-current)
=======
## Table of Contents
- [Quick start](#quick-start)
- [Roadmap](#roadmap)
  - [✅ Phase 1 — ERM Baseline (Complete)](#phase-1-erm)
  - [📈 Phase 2 — Head-Only IRM + Diagnostics (Current)](#phase-2-headirm)
>>>>>>> 4905955f
- [Repository layout](#repository-layout)
- [Logging and outputs](#logging-and-outputs)
- [Testing](#testing)
- [Smoke test](#smoke-test)
- [Data](#data)
- [Reproducibility](#reproducibility)
<<<<<<< HEAD
- [Reproducibility checklist](#reproducibility-checklist)
=======
>>>>>>> 4905955f

## Quick start

## Phase 1 results

A frozen snapshot of the Phase 1 hedging runs is available under [`outputs/_phase1_snapshot/`](outputs/_phase1_snapshot/). The crisis metrics below mirror `outputs/_phase1_snapshot/final_metrics.json` and can be regenerated with:

```bash
make reproduce PHASE=phase1
```

| Model    | Crisis CVaR-95 | Mean PnL | Turnover |
|----------|----------------|----------|----------|
| ERM-v1   | –12.4%         | 0.021    | 1.00×    |
| IRM-head | –10.7%         | 0.020    | 1.12×    |
| V-REx    | –11.0%         | 0.019    | 1.05×    |


<<<<<<< HEAD
### 📈 Phase 2 — Head-Only IRM + Diagnostics (Current)

Phase 2 expands the baseline to test **head-only IRM**, **V-REx**, and early diagnostics (**IG**, **WG**, **MSI**) under jump + liquidity stresses.  See the full plan in [`experiments/phase2_plan.md`](experiments/phase2_plan.md).

**Quick Start**

```bash
# IRM-head sweep (λ in {1e-2, 1e-1, 1})
python scripts/train.py config=train/phase2 irm.enabled=true irm.mode=head_only irm.lambda=0.1

# V-REx sweep (β in {1, 5, 10})
python scripts/train.py config=train/phase2 vrex.enabled=true vrex.beta=10.0
```

Results are saved in `outputs/_phase2_snapshot/`.


=======
>>>>>>> 4905955f
1. **Install dependencies**
   ```bash
   make setup
   ```
2. **Run a training job** (defaults to the ERM baseline)
   ```bash
   make train
   ```
   Override the Hydra config by passing `CONFIG=train/irm` or other configs to the make target.
3. **Evaluate a checkpoint** on the crisis out-of-distribution regime
   ```bash
   make evaluate CHECKPOINT=/path/to/checkpoint.pt
   ```
4. **Full reproduction** of the Phase 1 protocol (ERM, ERM-reg, IRM, GroupDRO, V-REx)
   ```bash
   scripts/make_reproduce.sh
   ```
   Each run mirrors metrics locally under `runs/<timestamp>/` and, if W&B is available, logs to the `invariant-hedging` project.

## Roadmap

<a id="phase-1-erm"></a>
### ✅ Phase 1 — ERM Baseline (Complete)
See [`experiments/phase1_summary.md`](experiments/phase1_summary.md) for the ERM-v1 baseline protocol and artifacts.

<a id="phase-2-headirm"></a>
### 📈 Phase 2 — Head-Only IRM + Diagnostics (Current)
See [`experiments/phase2_plan.md`](experiments/phase2_plan.md) for objectives, sweeps, and metrics.

## Repository layout

```
configs/               Hydra configs for data, environments, models, training and evaluation
src/
  data/                Synthetic generators, real-data anchor, feature engineering
  markets/             Black–Scholes pricing and execution cost models
  envs/                Daily rebalancing single-asset environment
  objectives/          CVaR estimator, entropic risk and regularisation penalties
  models/              Policy networks and representation heads
  utils/               Logging, checkpoints, determinism helpers, statistics
  train.py             Three-phase training loop (ERM → IRM ramp → full horizon)
  eval.py              Crisis evaluation with CVaR-95 table and QQ plots
scripts/               Convenience wrappers (`run_train.sh`, `run_eval.sh`, `make_reproduce.sh`)
tests/                 Unit tests for pricing, CVaR, costs and seeding
notebooks/             Diagnostics (e.g. `phi_invariance.ipynb`)
```

## Logging and outputs

Every run (train or eval) writes to `runs/<timestamp>/` with the following structure:

- `config.yaml`: resolved Hydra configuration
- `metrics.jsonl`: stepwise metrics
- `final_metrics.json`: summary metrics
- `checkpoints/`: top-k checkpoints selected by validation CVaR-95
- `artifacts/`: crisis tables, QQ plots and any additional evaluation artefacts
- `metadata.json`: git commit hash, platform fingerprint, Python and PyTorch versions

If W&B credentials are available the same metrics are mirrored to the `invariant-hedging` project; offline mode is supported via `WANDB_MODE=offline`.

## Testing

Unit tests cover pricing Greeks, CVaR estimation, cost kernels and deterministic seeding. Run them with:

```bash
make tests
```

## Smoke test

The helper scripts export conservative Intel OpenMP settings so PyTorch runs even in sandboxes with no shared-memory segment. Kick off the short training loop with:

```bash
scripts/run_train.sh train/smoke
```

If you prefer to invoke Python directly, mirror those defaults explicitly:

```bash
OMP_NUM_THREADS=1 MKL_THREADING_LAYER=SEQUENTIAL KMP_AFFINITY=disabled KMP_INIT_AT_FORK=FALSE python3 -m src.train --config-name=train/smoke
```

GitHub Actions executes the test suite together with a smoke train/eval pass on every push.

## Data

The synthetic generator supports GBM and Heston dynamics with environment-specific transaction costs. A tiny SPY options slice (`data/spy_sample.csv`) is bundled as a deterministic real-data anchor that exercises the full feature pipeline.

Episode configuration, cost files and model settings live under `configs/`. Adjust these as needed for experiments or sweeps. The default training protocol performs 20k ERM pre-training steps, a 10k IRM ramp, and continues until 150k total updates with environment-balanced batching.

## Reproducibility

`scripts/make_reproduce.sh` re-runs the ERM, ERM-reg, IRM, GroupDRO and V-REx configurations for seed 0, evaluates the best checkpoint for each on the crisis environment, and regenerates the crisis CVaR-95 table plus QQ plots. All seeds are controlled via `configs/train/*.yaml` and `src/utils/seed.py` to guarantee deterministic `metrics.jsonl` for `seed=0`.

## Reproducibility checklist

- Deterministic seeds for training, evaluation, and tests (`seed_list.txt` and Hydra configs).
- Resolved Hydra configs saved under each run directory (`runs/<timestamp>/config.yaml`).
- Metrics logged per-step (`metrics.jsonl`) and in aggregate (`final_metrics.json`) including CVaR-95, Sharpe, and turnover.
- Run metadata captured in `metadata.json` with git commit, platform, Python, and PyTorch versions.<|MERGE_RESOLUTION|>--- conflicted
+++ resolved
@@ -4,28 +4,22 @@
 
 **Research question:** Does adding Invariant Risk Minimization (IRM) to a deep hedging framework improve robustness against regime shifts (such as crisis periods like Volmageddon), compared to a standard deep hedger without IRM or trained on alternative regularizations?
 
-<<<<<<< HEAD
 ## Contents
 
 - [Quick start](#quick-start)
 - [Experiments](#phase-1-results) → [Phase 1](#phase-1-results) | [Phase 2 — Head-Only IRM + Diagnostics (Current)](#-phase-2--head-only-irm--diagnostics-current)
-=======
 ## Table of Contents
 - [Quick start](#quick-start)
 - [Roadmap](#roadmap)
   - [✅ Phase 1 — ERM Baseline (Complete)](#phase-1-erm)
   - [📈 Phase 2 — Head-Only IRM + Diagnostics (Current)](#phase-2-headirm)
->>>>>>> 4905955f
 - [Repository layout](#repository-layout)
 - [Logging and outputs](#logging-and-outputs)
 - [Testing](#testing)
 - [Smoke test](#smoke-test)
 - [Data](#data)
 - [Reproducibility](#reproducibility)
-<<<<<<< HEAD
 - [Reproducibility checklist](#reproducibility-checklist)
-=======
->>>>>>> 4905955f
 
 ## Quick start
 
@@ -44,7 +38,6 @@
 | V-REx    | –11.0%         | 0.019    | 1.05×    |
 
 
-<<<<<<< HEAD
 ### 📈 Phase 2 — Head-Only IRM + Diagnostics (Current)
 
 Phase 2 expands the baseline to test **head-only IRM**, **V-REx**, and early diagnostics (**IG**, **WG**, **MSI**) under jump + liquidity stresses.  See the full plan in [`experiments/phase2_plan.md`](experiments/phase2_plan.md).
@@ -62,8 +55,6 @@
 Results are saved in `outputs/_phase2_snapshot/`.
 
 
-=======
->>>>>>> 4905955f
 1. **Install dependencies**
    ```bash
    make setup
