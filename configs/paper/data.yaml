--- conflicted
+++ resolved
@@ -39,15 +39,12 @@
 # @package paper.data
 
 # Paper-aligned SPY windows sourced from configs/splits/.
-<<<<<<< HEAD
 windows:
   instrument: SPY
   source: configs/splits
-=======
 instrument: SPY
 source: configs/splits
 windows:
->>>>>>> 368ea4c0
   train:
     name: train_low_med_vol
     split: spy_train
