# Changelog

All notable changes to this project will be documented in this file.

## Unreleased

<<<<<<< HEAD
- Added crisis stress toggles for synthetic simulation, including Heston+Merton jump overlay and volatility-linked liquidity costs with provenance outputs.
=======
- Added deterministic real-market anchor loader with episode tagging and
  canonical output paths.
- Documented data expectations for real-market runs and shipped default
  `config/real_anchors.yaml` reference configuration.
- Implemented head-only HIRM gradient alignment with ψ-only penalties and
  optional φ freezing via `model.freeze_phi`.
- Added lightweight training loop and CLI (`tools.quick_run`) powered by
  `config/hirm.yaml` for rapid experiments and diagnostics.
- Stream alignment diagnostics to `alignment_head.csv` and documented the
  workflow in `docs/objectives.md` and `docs/devnotes/hirm_head.md`.
>>>>>>> 33f3aaeb

## v0.1.0 - 2025-10-04

- Baseline ERM-v1 configuration frozen as Phase 1 snapshot.
- Added reproducibility harness (locked requirements, metadata, smoke configs).
- Introduced CI pipeline with smoke training and reproducibility diff checks.
- Documented configs, contribution workflow, and Phase 1 metrics.

## Unreleased

- Implemented full diagnostic suite (ISI, IG, WG, VR, ER, TR) with unit tests.
- Added aggregation script to build consolidated tables for Track 5 figures.
- Documented diagnostic formulas and outputs in `docs/diagnostics.md`.<|MERGE_RESOLUTION|>--- conflicted
+++ resolved
@@ -4,9 +4,7 @@
 
 ## Unreleased
 
-<<<<<<< HEAD
 - Added crisis stress toggles for synthetic simulation, including Heston+Merton jump overlay and volatility-linked liquidity costs with provenance outputs.
-=======
 - Added deterministic real-market anchor loader with episode tagging and
   canonical output paths.
 - Documented data expectations for real-market runs and shipped default
@@ -17,7 +15,6 @@
   `config/hirm.yaml` for rapid experiments and diagnostics.
 - Stream alignment diagnostics to `alignment_head.csv` and documented the
   workflow in `docs/objectives.md` and `docs/devnotes/hirm_head.md`.
->>>>>>> 33f3aaeb
 
 ## v0.1.0 - 2025-10-04
 
