--- conflicted
+++ resolved
@@ -17,13 +17,10 @@
 from omegaconf import DictConfig, OmegaConf
 
 from .data.features import FeatureEngineer, FeatureScaler
-<<<<<<< HEAD
 from .data.synthetic import EpisodeBatch
 from .diagnostics import external as diag_external
 from .diagnostics import isi as isi_metrics
-=======
 from .data.types import EpisodeBatch
->>>>>>> 514cbd0f
 from .models.policy_mlp import PolicyMLP
 from .objectives import cvar as cvar_obj
 from .utils import logging as log_utils, stats
