"""Training loop for invariant hedging experiments."""
from __future__ import annotations

import math
import os
import warnings
from pathlib import Path
from typing import Dict, List

import hydra
import torch
from omegaconf import DictConfig, OmegaConf

from .data.features import FeatureEngineer
from .diagnostics import metrics as diag_metrics
<<<<<<< HEAD
from .envs.single_asset import SingleAssetHedgingEnv
=======
from .diagnostics import safe_eval_metric
>>>>>>> 016ba390
from .models import PolicyMLP
from .objectives import cvar as cvar_obj
from .objectives import penalties
from .irm.configs import IRMConfig
from .irm.head_grads import compute_env_head_grads, freeze_backbone
from .irm.penalties import cosine_alignment_penalty, varnorm_penalty
from .utils import checkpoints, logging as log_utils, seed as seed_utils, stats
from .utils.configs import build_envs, prepare_data_module, unwrap_experiment_config




_TORCH_THREAD_ENV = os.environ.get("HIRM_TORCH_NUM_THREADS") or os.environ.get("OMP_NUM_THREADS")

if _TORCH_THREAD_ENV:
    try:
        torch.set_num_threads(max(1, int(_TORCH_THREAD_ENV)))
    except (TypeError, ValueError):
        pass

try:
    torch.set_num_interop_threads(1)
except (TypeError, RuntimeError, AttributeError):
    pass


def _device(runtime_cfg: DictConfig) -> torch.device:
    device_str = runtime_cfg.get("device", "auto") if runtime_cfg else "auto"
    if device_str == "auto":
        return torch.device("cuda" if torch.cuda.is_available() else "cpu")
    return torch.device(device_str)


def _init_policy(cfg: DictConfig, feature_dim: int, num_envs: int):
    return PolicyMLP(
        feature_dim=feature_dim,
        num_envs=num_envs,
        hidden_width=cfg.model.hidden_width,
        hidden_depth=cfg.model.hidden_depth,
        dropout=cfg.model.dropout,
        layer_norm=cfg.model.layer_norm,
        representation_dim=cfg.model.representation_dim,
        adapter_hidden=cfg.model.adapter_hidden,
        max_position=cfg.model.max_position,
    )


def _evaluate(
    policy,
    envs: Dict[str, "SingleAssetHedgingEnv"],
    device: torch.device,
    alpha: float,
) -> Dict[str, Dict[str, float]]:
    policy.eval()
    results: Dict[str, Dict[str, float]] = {}
    with torch.no_grad():
        for name, env in envs.items():
            indices = torch.arange(env.batch.spot.shape[0])
            sim = env.simulate(policy, indices, device)
            pnl = sim.pnl
            step_pnl = sim.step_pnl
            turnover = sim.turnover
            cvar = cvar_obj.cvar_from_pnl(pnl, alpha)
            results[name] = {
                "cvar": float(cvar.item()),
                "mean_pnl": float(pnl.mean().item()),
                "turnover": float(turnover.mean().item()),
                "max_drawdown": float(stats.max_drawdown(step_pnl).mean().item()),
                "sharpe": float(stats.sharpe_ratio(step_pnl).mean().item()),
            }
    policy.train()
    return results


def _lambda_schedule(step: int, cfg: DictConfig) -> float:
    pretrain = cfg.train.pretrain_steps
    ramp = cfg.irm.get("ramp_steps", cfg.train.irm_ramp_steps)
    if step < pretrain:
        return cfg.irm.get("lambda_init", 0.0)
    if step < pretrain + ramp:
        progress = (step - pretrain) / max(ramp, 1)
        return cfg.irm.get("lambda_init", 0.0) + progress * (
            cfg.irm.get("lambda_target", cfg.model.irm.penalty_weight)
        )
    return cfg.irm.get("lambda_target", cfg.model.irm.penalty_weight)


def lambda_at_step(step: int, *, target: float, schedule: str, warmup_steps: int) -> float:
    schedule = schedule.lower()
    if schedule not in {"none", "linear", "cosine"}:
        raise ValueError(f"Unsupported IRM schedule: {schedule}")
    if schedule == "none" or warmup_steps <= 0:
        return target
    progress = min(1.0, float(step) / float(max(1, warmup_steps)))
    if schedule == "linear":
        return target * progress
    # cosine warmup
    cosine = 0.5 * (1.0 - math.cos(math.pi * progress))
    return target * cosine


def _label_smoothing(pnl: torch.Tensor, smoothing: float) -> torch.Tensor:
    if smoothing <= 0:
        return pnl
    mean = pnl.mean()
    return (1 - smoothing) * pnl + smoothing * mean


def _setup_optimizer(policy: torch.nn.Module, cfg: DictConfig, extra_params=None) -> torch.optim.Optimizer:
    name = cfg.optimizer.name.lower()
    params = [p for p in policy.parameters() if p.requires_grad]
    if extra_params is not None:
        params.extend(param for param in extra_params if param.requires_grad)
    lr = cfg.optimizer.lr
    weight_decay = cfg.optimizer.weight_decay
    if cfg.model.name == "erm_reg":
        weight_decay = cfg.model.regularization.get("weight_decay", weight_decay)
    if name == "adamw":
        return torch.optim.AdamW(params, lr=lr, weight_decay=weight_decay)
    if name == "adam":
        return torch.optim.Adam(params, lr=lr, weight_decay=weight_decay)
    raise ValueError(f"Unsupported optimizer: {cfg.optimizer.name}")


def _setup_scheduler(optimizer: torch.optim.Optimizer, cfg: DictConfig):
    name = cfg.scheduler.name.lower()
    if name == "cosine":
        return torch.optim.lr_scheduler.CosineAnnealingLR(
            optimizer, T_max=cfg.train.steps, eta_min=cfg.optimizer.lr * 0.1
        )
    if name == "none":
        return None
    raise ValueError(f"Unsupported scheduler: {cfg.scheduler.name}")


def _canonical_objective(cfg: DictConfig) -> str:
    raw_obj = cfg.model.get("objective", cfg.model.get("name", "erm"))
    objective = str(raw_obj).lower()
    if objective == "hirm_hybrid":
        raise RuntimeError("The hybrid HIRM objective has been removed; use 'hirm'.")
    if objective == "hirm_head":
        warnings.warn(
            "Objective 'hirm_head' is deprecated; please switch to 'hirm'.",
            DeprecationWarning,
            stacklevel=3,
        )
        objective = "hirm"
    return objective


def _enforce_legacy_flags(cfg: DictConfig) -> None:
    legacy_cfg = cfg.get("legacy")
    if legacy_cfg is not None and bool(getattr(legacy_cfg, "hybrid_enabled", False)):
        raise RuntimeError("Legacy hybrid support has been removed; disable legacy.hybrid_enabled.")


def _maybe_patch_method_env() -> None:
    method_env = os.environ.get("METHOD")
    if method_env and method_env.lower() == "hirm_head":
        warnings.warn(
            "METHOD=hirm_head is deprecated; redirecting to METHOD=hirm.",
            DeprecationWarning,
            stacklevel=2,
        )
        os.environ["METHOD"] = "hirm"


def _freeze_policy_components(policy: PolicyMLP, cfg: DictConfig) -> None:
    irm_cfg = cfg.get("irm")
    freeze_cfg = None if irm_cfg is None else irm_cfg.get("freeze")
    if not freeze_cfg:
        return

    def _flag(name: str) -> bool:
        if freeze_cfg is None:
            return False
        if isinstance(freeze_cfg, dict):
            return bool(freeze_cfg.get(name, False))
        return bool(getattr(freeze_cfg, name, False))

    def _freeze(module: torch.nn.Module, enabled: bool) -> None:
        if not enabled or module is None:
            return
        for param in module.parameters():
            param.requires_grad_(False)

    _freeze(policy.backbone, _flag("backbone"))
    _freeze(policy.representation, _flag("representation"))
    if _flag("adapters"):
        for adapter in policy.env_adapters:
            _freeze(adapter, True)


def run(cfg: DictConfig) -> Path:
    cfg = unwrap_experiment_config(cfg)
    generator = seed_utils.seed_everything(cfg.train.seed)
    resolved_cfg = OmegaConf.to_container(cfg, resolve=True)
    _maybe_patch_method_env()
    _enforce_legacy_flags(cfg)
    device = _device(cfg.get("runtime", {}))
    data_ctx = prepare_data_module(cfg, seed=cfg.train.seed)
    train_batches = data_ctx.data_module.prepare("train", cfg.envs.train)
    val_batches = data_ctx.data_module.prepare("val", cfg.envs.val)
    test_batches = data_ctx.data_module.prepare("test", cfg.envs.test)
    feature_engineer = FeatureEngineer()
    feature_engineer.fit(train_batches.values())

    train_envs = build_envs(train_batches, feature_engineer, data_ctx.name_to_index)
    val_envs = build_envs(val_batches, feature_engineer, data_ctx.name_to_index)
    test_envs = build_envs(test_batches, feature_engineer, data_ctx.name_to_index)

    objective = _canonical_objective(cfg)
    policy = _init_policy(
        cfg,
        feature_dim=len(feature_engineer.feature_names),
        num_envs=len(data_ctx.env_order),
    )
    policy.to(device)
    _freeze_policy_components(policy, cfg)

    irm_settings = IRMConfig.from_config(cfg.get("irm"))

    if objective == "hirm" and irm_settings.enabled and irm_settings.freeze_backbone:
        freeze_backbone(policy)

    optimizer = _setup_optimizer(policy, cfg)
    scheduler = _setup_scheduler(optimizer, cfg)
    scaler = torch.cuda.amp.GradScaler(enabled=(device.type == "cuda" and cfg.runtime.get("mixed_precision", True)))

    run_logger = log_utils.RunLogger(OmegaConf.to_container(cfg.logging, resolve=True), resolved_cfg)
    final_metrics_path = Path(run_logger.final_metrics_path)
    checkpoint_dir = Path(run_logger.checkpoint_dir)
    ckpt_manager = checkpoints.CheckpointManager(checkpoint_dir, top_k=cfg.train.checkpoint_topk)

    group_weights = torch.ones(len(cfg.envs.train), device=device) / max(len(cfg.envs.train), 1)

    per_env_batch = max(1, cfg.train.batch_size // max(len(cfg.envs.train), 1))
    alpha = cfg.loss.cvar_alpha
    log_interval = cfg.logging.log_interval
    eval_interval = cfg.logging.eval_interval

    warning_factor = float(cfg.train.get("max_trade_warning_factor", 0.0))
    max_position = float(cfg.model.max_position)
    max_trade_warn = warning_factor * max_position if warning_factor > 0 else 0.0
    spike_alerted_envs: set[str] = set()
    try:
        for step in range(1, cfg.train.steps + 1):
            optimizer.zero_grad()
            env_losses: List[torch.Tensor] = []
            metrics_to_log = {}
            dummy = torch.tensor(1.0, requires_grad=(objective == "irm"), device=device)
            irm_batches: List[dict] = []

            for env_idx, env_name in enumerate(cfg.envs.train):
                env = train_envs[env_name]
                indices = env.sample_indices(per_env_batch, generator)
                rep_scale = dummy if objective == "irm" else None
                sim = env.simulate(
                    policy,
                    indices,
                    device,
                    representation_scale=rep_scale,
                    collect_representation=False,
                )
                if sim.probe:
                    run_logger.log_probe(env_name, step, sim.probe)
                pnl = sim.pnl
                if cfg.model.name == "erm_reg":
                    smoothing = cfg.model.regularization.get("label_smoothing", 0.0)
                    pnl = _label_smoothing(pnl, smoothing)
                loss = cvar_obj.differentiable_cvar(-pnl, alpha)
                env_losses.append(loss)
                metrics_to_log[f"train/{env_name}_mean_pnl"] = float(pnl.mean().item())
                metrics_to_log[f"train/{env_name}_cvar"] = float(cvar_obj.cvar_from_pnl(pnl, alpha).item())
                metrics_to_log[f"train/{env_name}_turnover"] = float(sim.turnover.mean().item())
                trades = sim.positions[:, 1:] - sim.positions[:, :-1]
                final_trade = -sim.positions[:, -1:]
                all_trades = torch.cat([trades, final_trade], dim=1)
                mean_abs_trade = float(torch.abs(all_trades).mean().item())
                metrics_to_log[f"train/{env_name}_mean_abs_trade"] = mean_abs_trade
                max_trade_val = float(sim.max_trade.max().item())
                metrics_to_log[f"train/{env_name}_max_trade"] = max_trade_val
                if max_trade_warn > 0 and max_trade_val > max_trade_warn and env_name not in spike_alerted_envs:
                    print(
                        f"[warn] large trade magnitude detected: {max_trade_val:.2f} "
                        f"(threshold {max_trade_warn:.2f}) in env '{env_name}' at step {step}"
                    )
                    spike_alerted_envs.add(env_name)

                if objective == "hirm" and irm_settings.enabled:
                    irm_batches.append({"loss": loss, "name": env_name})

        loss_tensor = torch.stack(env_losses)
        if objective == "groupdro":
            total_loss = penalties.groupdro_objective(group_weights, env_losses)
        else:
            total_loss = loss_tensor.mean()

        penalty_value = 0.0
        lambda_logged = 0.0
        if objective == "irm":
            lambda_weight = _lambda_schedule(step, cfg)
            irm_pen = penalties.irm_penalty(env_losses, dummy)
            total_loss = total_loss + lambda_weight * irm_pen
            penalty_value = float(irm_pen.item())
            lambda_logged = lambda_weight
        elif objective == "vrex":
            vrex_pen = penalties.vrex_penalty(env_losses)
            weight = cfg.model.vrex.penalty_weight
            total_loss = total_loss + weight * vrex_pen
            penalty_value = float(vrex_pen.item())
        elif objective == "hirm":
            lambda_logged = float(irm_settings.lambda_weight if irm_settings.enabled else 0.0)
            irm_pen = loss_tensor.new_zeros(())
            grad_list: List[torch.Tensor] = []
            compute_penalty = (
                irm_settings.enabled
                and len(irm_batches) >= irm_settings.env_min
                and (
                    irm_settings.lambda_weight > 0.0
                    or irm_settings.logging.log_irm_grads
                )
            )
            if compute_penalty:
                grad_list = compute_env_head_grads(
                    policy,
                    lambda _model, payload: payload["loss"],
                    irm_batches,
                    create_graph=True,
                )
                if irm_settings.type == "cosine":
                    irm_pen = cosine_alignment_penalty(grad_list, eps=irm_settings.eps)
                else:
                    irm_pen = varnorm_penalty(grad_list, eps=irm_settings.eps)
                total_loss = total_loss + irm_settings.lambda_weight * irm_pen
                penalty_value = float(irm_pen.detach().item())
                metrics_to_log["train/irm_penalty"] = penalty_value
                metrics_to_log["train/irm_penalty_weighted"] = float(
                    (irm_settings.lambda_weight * irm_pen).detach().item()
                )
            if not compute_penalty:
                metrics_to_log.setdefault("train/irm_penalty", 0.0)
                metrics_to_log.setdefault("train/irm_penalty_weighted", 0.0)
            if irm_settings.logging.log_irm_grads and grad_list:
                detached_grads = [g.detach() for g in grad_list]
                with torch.no_grad():
                    norms = [grad.norm() for grad in detached_grads]
                    if norms:
                        stacked_norms = torch.stack(norms)
                        metrics_to_log["train/irm_grad_norm_min"] = float(stacked_norms.min().item())
                        metrics_to_log["train/irm_grad_norm_mean"] = float(stacked_norms.mean().item())
                        metrics_to_log["train/irm_grad_norm_max"] = float(stacked_norms.max().item())
                    if len(detached_grads) >= 2:
                        normalised = []
                        for grad in detached_grads:
                            norm = grad.norm()
                            if norm <= irm_settings.eps:
                                normalised.append(torch.zeros_like(grad))
                            else:
                                normalised.append(grad / norm.clamp_min(irm_settings.eps))
                        stacked = torch.stack(normalised)
                        cos_matrix = stacked @ stacked.T
                        idx = torch.triu_indices(cos_matrix.shape[0], cos_matrix.shape[1], offset=1)
                        pairwise_cos = cos_matrix[idx[0], idx[1]]
                        metrics_to_log["train/irm_grad_cosine_mean"] = float(pairwise_cos.mean().item())
                        metrics_to_log["train/irm_grad_cosine_min"] = float(pairwise_cos.min().item())
                        metrics_to_log["train/irm_grad_cosine_max"] = float(pairwise_cos.max().item())

        scaler.scale(total_loss).backward()
        torch.nn.utils.clip_grad_norm_(policy.parameters(), cfg.train.grad_clip)
        scaler.step(optimizer)
        scaler.update()
        if scheduler is not None:
            scheduler.step()

        if objective == "groupdro":
            group_weights = penalties.update_groupdro_weights(
                group_weights, env_losses, cfg.model.groupdro.step_size
            )

        if objective in {"irm", "hirm"}:
            metrics_to_log["train/lambda"] = lambda_logged
        if objective == "hirm" and env_losses:
            metrics_to_log["train/ig"] = safe_eval_metric(diag_metrics.invariant_gap, env_losses)
            metrics_to_log["train/wg"] = safe_eval_metric(diag_metrics.worst_group, env_losses)

        if step % log_interval == 0 or step == 1:
            metrics_to_log["train/loss"] = float(total_loss.item())
            metrics_to_log["train/penalty"] = penalty_value
            metrics_to_log["train/lr"] = float(optimizer.param_groups[0]["lr"])
            run_logger.log_metrics(metrics_to_log, step=step)

        if step % eval_interval == 0 or step == cfg.train.steps:
            val_metrics = _evaluate(policy, val_envs, device, alpha)
            log_payload = {f"val/{k}_{m}": v for k, metrics in val_metrics.items() for m, v in metrics.items()}
            run_logger.log_metrics(log_payload, step=step)
            primary_env = cfg.envs.val[0]
            score = -val_metrics[primary_env]["cvar"]
            ckpt_payload = {
                "model": policy.state_dict(),
                "optimizer": optimizer.state_dict(),
                "step": step,
                "score": score,
                "scaler": {
                    "mean": feature_engineer.scaler.mean.cpu(),
                    "std": feature_engineer.scaler.std.cpu(),
                },
            }
            ckpt_manager.save(
                step,
                score,
                ckpt_payload,
            )
        test_metrics = _evaluate(policy, test_envs, device, alpha)
        run_logger.log_final({f"test/{k}_{m}": v for k, metrics in test_metrics.items() for m, v in metrics.items()})
        return final_metrics_path
    finally:
        run_logger.close()


@hydra.main(config_path="../configs", config_name="experiment", version_base=None)
def main(cfg: DictConfig) -> None:
    run(cfg)


if __name__ == "__main__":
    main()<|MERGE_RESOLUTION|>--- conflicted
+++ resolved
@@ -13,11 +13,7 @@
 
 from .data.features import FeatureEngineer
 from .diagnostics import metrics as diag_metrics
-<<<<<<< HEAD
-from .envs.single_asset import SingleAssetHedgingEnv
-=======
 from .diagnostics import safe_eval_metric
->>>>>>> 016ba390
 from .models import PolicyMLP
 from .objectives import cvar as cvar_obj
 from .objectives import penalties
