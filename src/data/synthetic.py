--- conflicted
+++ resolved
@@ -159,35 +159,13 @@
     # Use instantaneous variance from log returns for GBM, or from Heston generator if available.
     params = dynamics_cfg["params"]
     implied_vol = np.zeros_like(spot_paths)
-<<<<<<< HEAD
-    base_sigma = _initial_implied_vol(params)
-    implied_vol[:, 0] = base_sigma
-    for t in range(1, steps + 1):
-        ret = np.log(spot_paths[:, t] / spot_paths[:, t - 1])
-        implied_vol[:, t] = np.clip(np.std(ret), 1e-6, None)
-    implied_vol = np.where(np.isfinite(implied_vol), implied_vol, base_sigma)
-=======
-    model_name = dynamics_cfg["model"].lower()
-    params = dynamics_cfg.get("params", {})
-    if model_name == "gbm":
-        init_vol = float(params.get("sigma", 0.2))
-    elif model_name == "heston":
-        init_var = float(params.get("v0", params.get("long_term_var", 0.2)))
-        init_vol = math.sqrt(max(init_var, 1e-8))
-    else:
-        init_vol = 0.2
-    implied_vol[:, 0] = max(init_vol, 1e-6)
-
-    dt = getattr(generator, "dt", 1.0 / 252.0)
-    inv_sqrt_dt = 1.0 / math.sqrt(max(dt, 1e-12))
-    for t in range(1, steps + 1):
-        # Cross-sectional realized volatility scaled to annualized units.
-        ret = np.log(spot_paths[:, t] / spot_paths[:, t - 1])
-        realized = np.std(ret, ddof=0) * inv_sqrt_dt
-        implied_vol[:, t] = np.clip(realized, 1e-6, None)
-
-    implied_vol = np.where(np.isfinite(implied_vol), implied_vol, init_vol)
->>>>>>> 5220ccc9
+    for t in range(steps + 1):
+        if t == 0:
+            implied_vol[:, t] = math.sqrt(max(dynamics_cfg["params"].get("sigma", 0.2), 1e-6))
+        else:
+            ret = np.log(spot_paths[:, t] / spot_paths[:, t - 1])
+            implied_vol[:, t] = np.clip(np.std(ret), 1e-6, None)
+    implied_vol = np.where(np.isfinite(implied_vol), implied_vol, 0.2)
 
     strike_mode = env_cfg.get("options", {}).get("strike_mode", "atm")
     if strike_mode == "atm":
@@ -236,12 +214,7 @@
         }
         num = episodes_per_env.get(split, episodes_per_env["train"])
         batches: Dict[str, EpisodeBatch] = {}
-<<<<<<< HEAD
-        base_seed = int(self.config.get("seed", 0)) + _stable_seed_offset(split)
-=======
-        split_offsets = {"train": 0, "val": 1, "test": 2, "hourly": 3}
-        base_seed = int(self.config.get("seed", 0)) + split_offsets.get(split, 0) * 10_000
->>>>>>> 5220ccc9
+        base_seed = int(self.config.get("seed", 0)) + hash(split) % (2**32)
         for idx, name in enumerate(env_names):
             env_cfg = self.env_cfgs[name]
             cost_cfg = self.cost_cfgs[env_cfg["costs"]["file"]]
