--- conflicted
+++ resolved
@@ -1,592 +1,138 @@
-<<<<<<< HEAD
-#!/usr/bin/env python3
-"""Compute IG, WG, and MSI diagnostics across seeds and methods."""
-from __future__ import annotations
-
-import argparse
-import csv
-import json
-import logging
-import math
-import os
-from dataclasses import dataclass
-from datetime import datetime, timezone
-from pathlib import Path
-from typing import Dict, Iterable, Iterator, List, Mapping, Optional, Sequence, Tuple
-
-try:  # pragma: no cover - optional dependency
-    import yaml
-except ImportError:  # pragma: no cover
-    yaml = None  # type: ignore
-
-LOGGER = logging.getLogger("compute_diagnostics")
-
-
-@dataclass
-class RunMetadata:
-    method: Optional[str]
-    seed: Optional[int]
-    path: Path
-    config_tag: Optional[str]
-
-
-def _setup_logging(verbose: bool) -> None:
-    level = logging.DEBUG if verbose else logging.INFO
-    logging.basicConfig(level=level, format="%(levelname)s | %(message)s")
-
-
-def _require_yaml() -> None:
-    if yaml is None:
-        raise RuntimeError("PyYAML is required to read Hydra config files")
-
-
-def _parse_methods(value: str) -> List[str]:
-    methods = [item.strip() for item in value.split(",") if item.strip()]
-    if not methods:
-        raise ValueError("No methods parsed from specification")
-    return methods
-
-
-def _parse_range(value: str) -> List[int]:
-    value = value.strip()
-    if ".." in value:
-        lo, hi = value.split("..", 1)
-        start = int(lo)
-        end = int(hi)
-        if end < start:
-            raise ValueError("Invalid range: upper bound smaller than lower bound")
-        return list(range(start, end + 1))
-    return [int(token.strip()) for token in value.split(",") if token.strip()]
-
-
-def _parse_envs(value: str) -> List[str]:
-    if not value:
-        return []
-    return [token.strip().lower() for token in value.split(",") if token.strip()]
-
-
-def _candidate_run_roots(default: Path) -> List[Path]:
-    roots = [default]
-    extra = os.environ.get("HIRM_EXTRA_RUN_DIRS")
-    if extra:
-        for token in extra.split(os.pathsep):
-            token = token.strip()
-            if token:
-                roots.append(Path(token))
-    return roots
-
-
-_METHOD_CANONICAL = {
-    "erm": "ERM",
-    "erm_reg": "ERM_reg",
-    "irm": "IRM",
-    "hirm_head": "HIRM_Head",
-    "hirm": "HIRM",
-    "groupdro": "GroupDRO",
-    "group_dro": "GroupDRO",
-    "vrex": "V_REx",
-    "v-rex": "V_REx",
-    "vrd": "V_REx",
-}
-
-
-def _canonical_method(name: object | None) -> Optional[str]:
-    if name is None:
-        return None
-    key = str(name).strip().lower()
-    return _METHOD_CANONICAL.get(key)
-
-
-def _load_yaml(path: Path) -> Mapping[str, object]:
-    if not path.exists():
-        return {}
-    _require_yaml()
-    with path.open("r", encoding="utf-8") as handle:
-        data = yaml.safe_load(handle)
-    if isinstance(data, Mapping):
-        return data
-    return {}
-
-
-def _load_json(path: Path) -> Mapping[str, object]:
-    if not path.exists():
-        return {}
-    try:
-        with path.open("r", encoding="utf-8") as handle:
-            data = json.load(handle)
-    except json.JSONDecodeError:
-        LOGGER.warning("Failed to parse JSON from %s", path)
-        return {}
-    if isinstance(data, Mapping):
-        return data
-    return {}
-
-
-def _extract_seed_from_config(config: Mapping[str, object]) -> Optional[int]:
-    for key in ("seed", "random_seed"):
-        if key in config:
-            try:
-                return int(config[key])
-            except (TypeError, ValueError):
-                continue
-    train_cfg = config.get("train") if isinstance(config, Mapping) else None
-    if isinstance(train_cfg, Mapping):
-        for key in ("seed", "random_seed"):
-            if key in train_cfg:
-                try:
-                    return int(train_cfg[key])
-                except (TypeError, ValueError):
-                    continue
-    runtime_cfg = config.get("runtime") if isinstance(config, Mapping) else None
-    if isinstance(runtime_cfg, Mapping) and "seed" in runtime_cfg:
-        try:
-            return int(runtime_cfg["seed"])
-        except (TypeError, ValueError):
-            pass
-    return None
-
-
-def _extract_method_from_config(config: Mapping[str, object]) -> Optional[str]:
-    model_cfg = config.get("model") if isinstance(config, Mapping) else None
-    if isinstance(model_cfg, Mapping):
-        if method := _canonical_method(model_cfg.get("name")):
-            return method
-        if method := _canonical_method(model_cfg.get("objective")):
-            return method
-    algorithm_cfg = config.get("algorithm") if isinstance(config, Mapping) else None
-    if isinstance(algorithm_cfg, Mapping):
-        if method := _canonical_method(algorithm_cfg.get("name")):
-            return method
-    if "method" in config:
-        return _canonical_method(config.get("method"))
-    return None
-
-
-def _iter_run_metadata(roots: Sequence[Path]) -> Iterator[RunMetadata]:
-    for root in roots:
-        if not root.exists():
+377
+    parser.add_argument("--methods", required=True, help="Comma-separated list of methods")
+378
+    parser.add_argument("--seeds", required=True, help="Seed specification, e.g. 0..29")
+379
+    parser.add_argument("--train_envs", required=True, help="Comma-separated training environments")
+380
+    parser.add_argument("--val_envs", required=True, help="Comma-separated validation environments")
+381
+    parser.add_argument("--test_envs", required=True, help="Comma-separated test environments")
+382
+    parser.add_argument("--out", required=True, help="Output CSV path")
+383
+    parser.add_argument("--split", default="crisis", help="Test split name for summary metrics")
+384
+    parser.add_argument("--phase", default="phase2", help="Experiment phase label")
+385
+    parser.add_argument("--commit_hash", default="UNKNOWN", help="Commit hash for provenance")
+386
+    parser.add_argument("--config_tag", default=None, help="Optional config tag override")
+387
+    parser.add_argument(
+388
+        "--run_roots", default=None, help="Additional run directories (os.pathsep separated)"
+389
+    )
+390
+    parser.add_argument("--verbose", action="store_true", help="Enable verbose logging")
+391
+    args = parser.parse_args(argv)
+392
+    args.methods = _parse_methods(args.methods)
+393
+    args.seeds = _parse_range(args.seeds)
+394
+    args.train_envs = _parse_envs(args.train_envs)
+395
+    args.val_envs = _parse_envs(args.val_envs)
+396
+    args.test_envs = _parse_envs(args.test_envs)
+397
+    return args
+398
+​
+399
+​
+400
+def _collect_diagnostics(
+401
+    roots: Sequence[Path],
+402
+    methods: Sequence[str],
+403
+    seeds: Sequence[int],
+404
+    split: str,
+405
+    train_envs: Sequence[str],
+406
+    val_envs: Sequence[str],
+407
+    test_envs: Sequence[str],
+408
+) -> Tuple[Dict[Tuple[str, int], Dict[str, object]], Dict[str, str]]:
+409
+    method_lookup = {method.upper(): method for method in methods}
+410
+    seed_set = set(seeds)
+411
+    records: Dict[Tuple[str, int], Tuple[float, Dict[str, object]]] = {}
+412
+    config_tags: Dict[str, str] = {}
+413
+    for meta in _iter_run_metadata(roots):
+414
+        if meta.method is None or meta.seed is None:
+415
             continue
-        for config_path in root.rglob("config.yaml"):
-            run_dir = config_path.parent
-            metrics_path = run_dir / "final_metrics.json"
-            if not metrics_path.exists():
-                continue
-            config = _load_yaml(config_path)
-            method = _extract_method_from_config(config)
-            seed = _extract_seed_from_config(config)
-            tags = None
-            if isinstance(config, Mapping):
-                experiment_cfg = config.get("experiment")
-                if isinstance(experiment_cfg, Mapping):
-                    tag_values = experiment_cfg.get("tags")
-                    if isinstance(tag_values, (list, tuple)):
-                        tags = ",".join(str(val) for val in tag_values)
-                elif "tags" in config and isinstance(config["tags"], (list, tuple)):
-                    tags = ",".join(str(val) for val in config["tags"])
-            yield RunMetadata(method=method, seed=seed, path=run_dir, config_tag=tags)
-
-
-def _normalize_key(key: str) -> str:
-    return key.replace("/", "_").replace("-", "_").lower()
-
-
-_METRIC_ALIASES: Mapping[str, Tuple[str, ...]] = {
-    "es90": (
-        "es90",
-        "cvar90",
-        "cvar_90",
-        "crisis_es90",
-    ),
-    "es95": (
-        "es95",
-        "cvar",
-        "cvar95",
-        "cvar_95",
-        "crisis_cvar",
-        "crisis_es95",
-    ),
-    "es99": (
-        "es99",
-        "cvar99",
-        "cvar_99",
-        "crisis_es99",
-    ),
-    "meanpnl": (
-        "mean_pnl",
-        "mean",
-        "crisis_mean_pnl",
-    ),
-    "turnover": (
-        "turnover",
-        "crisis_turnover",
-    ),
-}
-
-
-def _find_metric(metrics: Mapping[str, object], split: str, metric: str) -> Optional[float]:
-    if not metrics:
-        return None
-    split_key = split.lower()
-    normalized = {_normalize_key(k): v for k, v in metrics.items()}
-    aliases = list(_METRIC_ALIASES.get(metric, ()))
-    candidates: List[str] = []
-    for alias in aliases:
-        candidates.extend(
-            [
-                alias,
-                f"{split_key}_{alias}",
-                f"test_{split_key}_{alias}",
-                f"test/{split_key}_{alias}",
-                f"test/{split_key}/{alias}",
-            ]
+416
+        canonical = meta.method.upper()
+417
+        method = method_lookup.get(canonical)
+418
+        if method is None:
+419
+            continue
+420
+        if meta.seed not in seed_set:
+421
+            continue
+422
+        metrics_path = meta.path / "final_metrics.json"
+423
+        final_metrics = _load_json(metrics_path)
+424
+        diag_record, diag_mtime = _load_diagnostics_record(meta.path)
+425
+        metrics_mtime = (
+426
+            metrics_path.stat().st_mtime if metrics_path.exists() else meta.path.stat().st_mtime
+427
         )
-    for cand in candidates:
-        key = _normalize_key(cand)
-        if key in normalized:
-            try:
-                return float(normalized[key])
-            except (TypeError, ValueError):
-                continue
-    return None
-
-
-def _load_diagnostics_record(run_dir: Path) -> Tuple[Optional[Mapping[str, object]], float]:
-    latest_record: Optional[Mapping[str, object]] = None
-    latest_mtime = 0.0
-    for base in (run_dir, run_dir / "artifacts"):
-        jsonl_path = base / "diagnostics.jsonl"
-        if not jsonl_path.exists():
-            continue
-        try:
-            with jsonl_path.open("r", encoding="utf-8") as handle:
-                lines = [line.strip() for line in handle if line.strip()]
-        except OSError:
-            continue
-        for raw in reversed(lines):
-            try:
-                record = json.loads(raw)
-            except json.JSONDecodeError:
-                continue
-            if isinstance(record, Mapping):
-                latest_record = record
-                latest_mtime = max(latest_mtime, jsonl_path.stat().st_mtime)
-                break
-    return latest_record, latest_mtime
-
-
-def _collect_env_values(
-    env_metrics: Mapping[str, Mapping[str, object]] | None,
-    target_names: Iterable[str],
-    expected_split: Optional[str],
-    risk_key: str,
-) -> List[float]:
-    if not env_metrics:
-        return []
-    names = {name.lower() for name in target_names if name}
-    values: List[float] = []
-    fallback: List[float] = []
-    for env_name, metrics in env_metrics.items():
-        if not isinstance(metrics, Mapping):
-            continue
-        split = str(metrics.get("split", "")).lower()
-        value = metrics.get(risk_key)
-        if value is None:
-            value = metrics.get(risk_key.lower())
-        if value is None:
-            continue
-        try:
-            es_val = float(value)
-        except (TypeError, ValueError):
-            continue
-        name_key = env_name.lower()
-        if names and name_key not in names:
-            if expected_split and split == expected_split:
-                fallback.append(es_val)
-            continue
-        if expected_split and split and split != expected_split:
-            continue
-        values.append(es_val)
-    if not values and expected_split:
-        return fallback
-    return values
-
-
-def _extract_single_env_metric(
-    env_metrics: Mapping[str, Mapping[str, object]] | None,
-    target_names: Iterable[str],
-    expected_split: Optional[str],
-    risk_key: str,
-) -> Optional[float]:
-    candidates = _collect_env_values(env_metrics, target_names, expected_split, risk_key)
-    if candidates:
-        return candidates[0]
-    return None
-
-
-def _gap(values: Iterable[float]) -> Optional[float]:
-    vals = [float(v) for v in values if v is not None and not math.isnan(v)]
-    if not vals:
-        return None
-    return max(vals) - min(vals)
-
-
-def _max_or_nan(values: Iterable[float]) -> float:
-    vals = [float(v) for v in values if v is not None and not math.isnan(v)]
-    return max(vals) if vals else math.nan
-
-
-def _min_or_nan(values: Iterable[float]) -> float:
-    vals = [float(v) for v in values if v is not None and not math.isnan(v)]
-    return min(vals) if vals else math.nan
-
-
-def _compute_wg(train_vals: Iterable[float], test_vals: Iterable[float]) -> Optional[float]:
-    train_list = [float(v) for v in train_vals if v is not None and not math.isnan(v)]
-    test_list = [float(v) for v in test_vals if v is not None and not math.isnan(v)]
-    if not train_list or not test_list:
-        return None
-    return max(test_list) - max(train_list)
-
-
-def _empty_row(method: str, seed: int) -> Dict[str, object]:
-    return {
-        "method": method,
-        "seed": seed,
-        "ig": math.nan,
-        "wg": math.nan,
-        "msi": math.nan,
-        "es95_crisis": math.nan,
-        "es99_crisis": math.nan,
-        "meanpnl_crisis": math.nan,
-        "turnover_crisis": math.nan,
-        "es95_train_max": math.nan,
-        "es95_train_min": math.nan,
-        "es95_val_high": math.nan,
-        "commit": None,
-        "phase": None,
-        "config_tag": None,
-    }
-
-
-def _ensure_outdir(path: Path) -> None:
-    path.parent.mkdir(parents=True, exist_ok=True)
-
-
-def parse_args(argv: Sequence[str] | None = None) -> argparse.Namespace:
-    parser = argparse.ArgumentParser(description=__doc__)
-    parser.add_argument("--methods", required=True, help="Comma-separated list of methods")
-    parser.add_argument("--seeds", required=True, help="Seed specification, e.g. 0..29")
-    parser.add_argument("--train_envs", required=True, help="Comma-separated training environments")
-    parser.add_argument("--val_envs", required=True, help="Comma-separated validation environments")
-    parser.add_argument("--test_envs", required=True, help="Comma-separated test environments")
-    parser.add_argument("--out", required=True, help="Output CSV path")
-    parser.add_argument("--split", default="crisis", help="Test split name for summary metrics")
-    parser.add_argument("--phase", default="phase2", help="Experiment phase label")
-    parser.add_argument("--commit_hash", default="UNKNOWN", help="Commit hash for provenance")
-    parser.add_argument("--config_tag", default=None, help="Optional config tag override")
-    parser.add_argument(
-        "--run_roots", default=None, help="Additional run directories (os.pathsep separated)"
-    )
-    parser.add_argument("--verbose", action="store_true", help="Enable verbose logging")
-    args = parser.parse_args(argv)
-    args.methods = _parse_methods(args.methods)
-    args.seeds = _parse_range(args.seeds)
-    args.train_envs = _parse_envs(args.train_envs)
-    args.val_envs = _parse_envs(args.val_envs)
-    args.test_envs = _parse_envs(args.test_envs)
-    return args
-
-
-def _collect_diagnostics(
-    roots: Sequence[Path],
-    methods: Sequence[str],
-    seeds: Sequence[int],
-    split: str,
-    train_envs: Sequence[str],
-    val_envs: Sequence[str],
-    test_envs: Sequence[str],
-) -> Tuple[Dict[Tuple[str, int], Dict[str, object]], Dict[str, str]]:
-    method_lookup = {method.upper(): method for method in methods}
-    seed_set = set(seeds)
-    records: Dict[Tuple[str, int], Tuple[float, Dict[str, object]]] = {}
-    config_tags: Dict[str, str] = {}
-    for meta in _iter_run_metadata(roots):
-        if meta.method is None or meta.seed is None:
-            continue
-        canonical = meta.method.upper()
-        method = method_lookup.get(canonical)
-        if method is None:
-            continue
-        if meta.seed not in seed_set:
-            continue
-        metrics_path = meta.path / "final_metrics.json"
-        final_metrics = _load_json(metrics_path)
-        diag_record, diag_mtime = _load_diagnostics_record(meta.path)
-        metrics_mtime = (
-            metrics_path.stat().st_mtime if metrics_path.exists() else meta.path.stat().st_mtime
-        )
+428
         combined_mtime = max(metrics_mtime, diag_mtime)
+429
         env_metrics = diag_record.get("env_metrics") if isinstance(diag_record, Mapping) else None
+430
         train_vals = _collect_env_values(env_metrics, train_envs, "train", "ES95")
+431
         test_vals = _collect_env_values(env_metrics, test_envs, "test", "ES95")
-=======
->>>>>>> e2e97cbf
+432
         ig = None
+433
         if isinstance(diag_record, Mapping):
+434
             ig = (
+435
                 diag_record.get("IG", {}).get("ES95")
+436
                 if isinstance(diag_record.get("IG"), Mapping)
+437
                 else None
+438
             )
+439
         if ig is None:
+440
             ig = _gap(train_vals)
-
+441
+​
+442
         wg = None
+443
         if isinstance(diag_record, Mapping):
+444
             wg = (
-                diag_record.get("WG", {}).get("ES95")
-                if isinstance(diag_record.get("WG"), Mapping)
-                else None
-            )
-        if wg is None:
-            wg = _compute_wg(train_vals, test_vals)
-
-        msi = None
-        if isinstance(diag_record, Mapping):
-            msi_obj = diag_record.get("MSI")
-            if isinstance(msi_obj, Mapping):
-                msi = msi_obj.get("value")
-
-        train_max = _max_or_nan(train_vals)
-        train_min = _min_or_nan(train_vals)
-        val_high = _extract_single_env_metric(env_metrics, val_envs, "val", "ES95")
-        crisis_es = _extract_single_env_metric(env_metrics, test_envs, "test", "ES95")
-        crisis_es99 = _extract_single_env_metric(env_metrics, test_envs, "test", "ES99")
-        if crisis_es is None:
-            crisis_es = _find_metric(final_metrics, split, "es95")
-        if crisis_es99 is None:
-            crisis_es99 = _find_metric(final_metrics, split, "es99")
-        mean_pnl = _find_metric(final_metrics, split, "meanpnl")
-        turnover = _find_metric(final_metrics, split, "turnover")
-
-        row = {
-            "method": method,
-            "seed": int(meta.seed),
-            "ig": float(ig) if ig is not None else math.nan,
-            "wg": float(wg) if wg is not None else math.nan,
-            "msi": float(msi) if msi is not None else math.nan,
-            "es95_crisis": float(crisis_es) if crisis_es is not None else math.nan,
-            "es99_crisis": float(crisis_es99) if crisis_es99 is not None else math.nan,
-            "meanpnl_crisis": float(mean_pnl) if mean_pnl is not None else math.nan,
-            "turnover_crisis": float(turnover) if turnover is not None else math.nan,
-            "es95_train_max": train_max,
-            "es95_train_min": train_min,
-            "es95_val_high": float(val_high) if val_high is not None else math.nan,
-            "config_tag": meta.config_tag,
-        }
-        key = (method, int(meta.seed))
-        existing = records.get(key)
-        if existing is None or combined_mtime >= existing[0]:
-            records[key] = (combined_mtime, row)
-        if meta.config_tag and method not in config_tags:
-            config_tags[method] = meta.config_tag
-
-    resolved = {key: value for key, (mtime, value) in records.items()}
-    return resolved, config_tags
-
-
-def _write_csv(path: Path, rows: Sequence[Mapping[str, object]]) -> None:
-    fieldnames = [
-        "method",
-        "seed",
-        "ig",
-        "wg",
-        "msi",
-        "es95_crisis",
-        "es99_crisis",
-        "meanpnl_crisis",
-        "turnover_crisis",
-        "es95_train_max",
-        "es95_train_min",
-        "es95_val_high",
-        "commit",
-        "phase",
-        "config_tag",
-    ]
-    with path.open("w", encoding="utf-8", newline="") as handle:
-        writer = csv.DictWriter(handle, fieldnames=fieldnames)
-        writer.writeheader()
-        for row in rows:
-            writer.writerow(row)
-
-
-def main(argv: Sequence[str] | None = None) -> int:
-    args = parse_args(argv)
-    _setup_logging(args.verbose)
-
-    run_roots = _candidate_run_roots(Path("runs"))
-    if args.run_roots:
-        for token in args.run_roots.split(os.pathsep):
-            token = token.strip()
-            if token:
-                run_roots.append(Path(token))
-
-    LOGGER.info(
-        "Scanning diagnostic runs under: %s",
-        ", ".join(str(p) for p in run_roots),
-    )
-
-    diag_records, config_tags = _collect_diagnostics(
-        run_roots,
-        args.methods,
-        args.seeds,
-        args.split,
-        args.train_envs,
-        args.val_envs,
-        args.test_envs,
-    )
-
-    rows: list[dict[str, object]] = []
-    for method in args.methods:
-        for seed in args.seeds:
-            key = (method, seed)
-            row = diag_records.get(key, _empty_row(method, seed))
-            row = dict(row)
-            row["commit"] = args.commit_hash
-            row["phase"] = args.phase
-            if row.get("config_tag"):
-                pass
-            elif method in config_tags:
-                row["config_tag"] = config_tags[method]
-            elif args.config_tag:
-                row["config_tag"] = args.config_tag
-            rows.append(row)
-
-    rows.sort(key=lambda item: (item["method"], item["seed"]))
-
-    out_path = Path(args.out)
-    _ensure_outdir(out_path)
-    _write_csv(out_path, rows)
-    LOGGER.info("Diagnostics written to %s", out_path)
-
-    meta = {
-        "commit": args.commit_hash,
-        "phase": args.phase,
-        "split": args.split,
-        "methods": args.methods,
-        "seeds": args.seeds,
-        "train_envs": args.train_envs,
-        "val_envs": args.val_envs,
-        "test_envs": args.test_envs,
-        "config_tags": config_tags,
-        "timestamp": datetime.now(timezone.utc).isoformat(),
-    }
-    meta_path = out_path.with_suffix(".meta.json")
-    with meta_path.open("w", encoding="utf-8") as handle:
-        json.dump(meta, handle, indent=2)
-    LOGGER.debug("Metadata written to %s", meta_path)
-    return 0
-
-
-if __name__ == "__main__":
-    raise SystemExit(main())+445
+                diag_record.get("WG", {}).get("ES95")