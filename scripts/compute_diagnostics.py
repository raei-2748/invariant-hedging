--- conflicted
+++ resolved
@@ -1,4 +1,3 @@
-<<<<<<< HEAD
 #!/usr/bin/env python3
 """Compute IG, WG, and MSI diagnostics across seeds and methods."""
 from __future__ import annotations
@@ -429,8 +428,6 @@
         env_metrics = diag_record.get("env_metrics") if isinstance(diag_record, Mapping) else None
         train_vals = _collect_env_values(env_metrics, train_envs, "train", "ES95")
         test_vals = _collect_env_values(env_metrics, test_envs, "test", "ES95")
-=======
->>>>>>> e2e97cbf
         ig = None
         if isinstance(diag_record, Mapping):
             ig = (
